// This file and its contents are licensed under the Apache License 2.0.
// Please see the included NOTICE for copyright information and
// LICENSE for a copy of the license.

package runner

import (
	"context"
	"errors"
	"fmt"
	"regexp"
	"strconv"

	"github.com/jackc/pgx/v4"
	"github.com/timescale/promscale/pkg/dataset"
	"github.com/timescale/promscale/pkg/log"
	"github.com/timescale/promscale/pkg/pgclient"
	"github.com/timescale/promscale/pkg/pgmodel"
	"github.com/timescale/promscale/pkg/pgmodel/common/extension"
	"github.com/timescale/promscale/pkg/pgmodel/common/schema"
	"github.com/timescale/promscale/pkg/tenancy"
	"github.com/timescale/promscale/pkg/util"
	"github.com/timescale/promscale/pkg/version"
)

var (
	appVersion = pgmodel.VersionInfo{Version: version.Promscale, CommitHash: version.CommitHash}
)

func CreateClient(cfg *Config) (*pgclient.Client, error) {
	// The TimescaleDB migration has to happen before other connections
	// are open, also it has to happen as the first command on a connection.
	// Thus we cannot rely on the migration lock here. Instead we assume
	// that upgrading TimescaleDB will not break existing connectors.
	// (upgrading the DB will force-close all existing connections, so we may
	// add a reconnect check that the DB has an appropriate version)
	connStr := cfg.PgmodelCfg.GetConnectionStr()
	extOptions := extension.ExtensionMigrateOptions{
		Install:           cfg.InstallExtensions,
		Upgrade:           cfg.UpgradeExtensions,
		UpgradePreRelease: cfg.UpgradePrereleaseExtensions,
	}

	if cfg.InstallExtensions {
		err := extension.InstallUpgradeTimescaleDBExtensions(connStr, extOptions)
		if err != nil {
			return nil, err
		}
	}

	// Migration lock logic:
	// We don't want to upgrade the schema version while we still have connectors
	// attached who think the schema is at the old version. To prevent this, as
	// best we can, each normal connection attempts to grab a (shared) advisory
	// lock on schemaLockId, and we attempt to grab an exclusive lock on it
	// before running migrate. This implies that migration must be run when no
	// other connector is running.
	schemaVersionLease, err := util.NewPgAdvisoryLock(schema.LockID, connStr)
	if err != nil {
		log.Error("msg", "error creating schema version lease", "err", err)
		return nil, startupError
	}
	// after the client has started it's in charge of maintaining the leases
	defer schemaVersionLease.Close()

	migrationFailedDueToLockError := true
	if cfg.Migrate {
		conn, err := schemaVersionLease.Conn()
		if err != nil {
			return nil, fmt.Errorf("migration error: %w", err)
		}
		lease := schemaVersionLease
		if !cfg.UseVersionLease {
			lease = nil
		}
<<<<<<< HEAD
		err = SetupDBState(conn, appVersion, lease, extOptions)
		migrationFailedDueToLockError = errors.Is(err, migrationLockError)
		if err != nil && !errors.Is(err, migrationLockError) {
=======
		err = pgmodel.Migrate(conn, appVersion, lease, extOptions)
		migrationFailedDueToLockError = err == pgmodel.MigrationLockError
		if err != nil && err != pgmodel.MigrationLockError {
>>>>>>> df8041ac
			return nil, fmt.Errorf("migration error: %w", err)
		}

		if cfg.StopAfterMigrate {
			if err != nil {
				return nil, err
			}
			log.Info("msg", "Migration successful, exiting")
			return nil, nil
		}
	} else {
		log.Info("msg", "Skipping migration")
	}

	if cfg.UseVersionLease {
		// Grab a lease to protect version checking and client creation. This
		// lease will be released when the schemaVersionLease is closed.
		locked, err := schemaVersionLease.GetSharedAdvisoryLock()
		if err != nil {
			return nil, fmt.Errorf("could not acquire schema version lease due to: %w", err)
		}
		if !locked {
			return nil, fmt.Errorf("could not acquire schema version lease. is a migration in progress?")
		}
	} else {
		log.Warn("msg", "skipping schema version lease")
	}

	// Check the database is on the correct version.
	// This must be done even if we attempted a migrate; if we failed to acquire
	// the lock we'll start up as-if we were never supposed to migrate in the
	// first place. This is also needed as checkDependencies populates our
	// extension metadata
	conn, err := schemaVersionLease.Conn()
	if err != nil {
		return nil, fmt.Errorf("Dependency checking error while trying to open DB connection: %w", err)
	}
	err = extension.CheckVersions(conn, migrationFailedDueToLockError, extOptions)
	if err != nil {
		err = fmt.Errorf("dependency error: %w", err)
		if migrationFailedDueToLockError {
			log.Error("msg", "Unable to run migrations; failed to acquire the lock. If the database is on an incorrect version, ensure there are no other connectors running and try again.", "err", err)
		}
		return nil, err
	}

	if cfg.InstallExtensions {
		// Only check for background workers if TimessaleDB is installed.
		if notOk, err := isBGWLessThanDBs(conn); err != nil {
			return nil, fmt.Errorf("Error checking the number of background workers: %w", err)
		} else if notOk {
			log.Warn("msg", "Maximum background worker setting is too low for the number of databases in your system. "+
				"Please increase your timescaledb.max_background_workers setting. See https://docs.timescale.com/latest/getting-started/configuring#workers for more information.")
		}
	}

	isLicenseOSS, err := isTimescaleDBOSS(conn)
	if err != nil {
		return nil, fmt.Errorf("fetching license information: %w", err)
	}

	if isLicenseOSS {
		log.Warn("msg", "WARNING: Using the Apache2 version of TimescaleDB. This version does not include "+
			"compression and thus performance and disk usage will be significantly negatively effected.")
	}

	if !cfg.APICfg.HighAvailability && !cfg.APICfg.ReadOnly {
		log.Info("msg", "Prometheus HA is not enabled")
	}

	leasingFunction := getSchemaLease
	if !cfg.UseVersionLease {
		leasingFunction = nil
	}

	multiTenancy := tenancy.NewNoopAuthorizer()
	if cfg.TenancyCfg.EnableMultiTenancy {
		multiTenancyConfig := tenancy.NewAllowAllTenantsConfig(cfg.TenancyCfg.AllowNonMTWrites)
		if !cfg.TenancyCfg.SkipTenantValidation {
			multiTenancyConfig = tenancy.NewSelectiveTenancyConfig(cfg.TenancyCfg.ValidTenantsList, cfg.TenancyCfg.AllowNonMTWrites)
		}
		multiTenancy, err = tenancy.NewAuthorizer(multiTenancyConfig)
		if err != nil {
			return nil, fmt.Errorf("new tenancy: %w", err)
		}
		cfg.APICfg.MultiTenancy = multiTenancy
	}

	if cfg.DatasetConfig != "" {
		err = ApplyDatasetConfig(conn, cfg.DatasetConfig)
		if err != nil {
			return nil, fmt.Errorf("error applying dataset configuration: %w", err)
		}
	}

	// client has to be initiated after migrate since migrate
	// can change database GUC settings
	client, err := pgclient.NewClient(&cfg.PgmodelCfg, multiTenancy, leasingFunction, cfg.APICfg.ReadOnly)
	if err != nil {
		return nil, fmt.Errorf("client creation error: %w", err)
	}

	return client, nil
}

func isTimescaleDBOSS(conn *pgx.Conn) (bool, error) {
	var (
		isTimescaleDB bool
		isLicenseOSS  bool
	)
	err := conn.QueryRow(context.Background(), "SELECT _prom_catalog.is_timescaledb_installed()").Scan(&isTimescaleDB)
	if err != nil {
		return false, fmt.Errorf("error fetching whether TimescaleDB is installed: %w", err)
	}
	if !isTimescaleDB {
		// Return false so that we don't warn for OSS TimescaleDB.
		return false, nil
	}
	err = conn.QueryRow(context.Background(), "SELECT _prom_catalog.is_timescaledb_oss()").Scan(&isLicenseOSS)
	if err != nil {
		return false, fmt.Errorf("error fetching TimescaleDB license: %w", err)
	}
	return isLicenseOSS, nil
}

// isBGWLessThanDBs checks if the background workers count is less than the database count. It should be
// called only if TimescaleDB is installed.
func isBGWLessThanDBs(conn *pgx.Conn) (bool, error) {
	var (
		dbs       int
		maxBGWStr string
	)
	err := conn.QueryRow(context.Background(), "SHOW timescaledb.max_background_workers").Scan(&maxBGWStr)
	if err != nil {
		return false, fmt.Errorf("Unable to fetch timescaledb.max_background_workers: %w", err)
	}
	maxBGWs, err := strconv.Atoi(maxBGWStr)
	if err != nil {
		return false, fmt.Errorf("maxBGw string conversion: %w", err)
	}
	err = conn.QueryRow(context.Background(), "SELECT count(*) from pg_catalog.pg_database").Scan(&dbs)
	if err != nil {
		return false, fmt.Errorf("Unable to fetch count of all databases: %w", err)
	}
	if maxBGWs < dbs+2 {
		return true, nil
	}
	return false, nil
}

func ApplyDatasetConfig(conn *pgx.Conn, cfgFilename string) error {
	cfg, err := dataset.NewConfig(cfgFilename)
	if err != nil {
		return err
	}

	return cfg.Apply(conn)
}

func compileAnchoredRegexString(s string) (*regexp.Regexp, error) {
	r, err := regexp.Compile("^(?:" + s + ")$")
	if err != nil {
		return nil, err
	}
	return r, nil
}

// Except for migration, every connection that communicates with the DB must be
// guarded by an instance of the schema-version lease to ensure that no other
// connector can migrate the DB out from under it. We do not bother to release
// said lease; in such an event the connector will be shutdown anyway, and
// connection-death will close the connection.
func getSchemaLease(ctx context.Context, conn *pgx.Conn) error {
	if err := util.GetSharedLease(ctx, conn, schema.LockID); err != nil {
		return err
	}
	return extension.CheckPromscaleVersion(conn)
}<|MERGE_RESOLUTION|>--- conflicted
+++ resolved
@@ -73,15 +73,9 @@
 		if !cfg.UseVersionLease {
 			lease = nil
 		}
-<<<<<<< HEAD
-		err = SetupDBState(conn, appVersion, lease, extOptions)
+    err = pgmodel.Migrate(conn, appVersion, lease, extOptions)
 		migrationFailedDueToLockError = errors.Is(err, migrationLockError)
 		if err != nil && !errors.Is(err, migrationLockError) {
-=======
-		err = pgmodel.Migrate(conn, appVersion, lease, extOptions)
-		migrationFailedDueToLockError = err == pgmodel.MigrationLockError
-		if err != nil && err != pgmodel.MigrationLockError {
->>>>>>> df8041ac
 			return nil, fmt.Errorf("migration error: %w", err)
 		}
 
